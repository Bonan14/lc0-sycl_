/*
  This file is part of Leela Chess Zero.
  Copyright (C) 2018 The LCZero Authors

  Leela Chess is free software: you can redistribute it and/or modify
  it under the terms of the GNU General Public License as published by
  the Free Software Foundation, either version 3 of the License, or
  (at your option) any later version.

  Leela Chess is distributed in the hope that it will be useful,
  but WITHOUT ANY WARRANTY; without even the implied warranty of
  MERCHANTABILITY or FITNESS FOR A PARTICULAR PURPOSE.  See the
  GNU General Public License for more details.

  You should have received a copy of the GNU General Public License
  along with Leela Chess.  If not, see <http://www.gnu.org/licenses/>.

  Additional permission under GNU GPL version 3 section 7

  If you modify this Program, or any covered work, by linking or
  combining it with NVIDIA Corporation's libraries from the NVIDIA CUDA
  Toolkit and the NVIDIA CUDA Deep Neural Network library (or a
  modified version of those libraries), containing parts covered by the
  terms of the respective license agreement, the licensors of this
  Program grant you additional permission to convey the resulting work.
*/

#pragma once

#include <array>
#include <functional>
#include <optional>
#include <shared_mutex>
#include <thread>

#include "chess/callbacks.h"
#include "chess/uciloop.h"
#include "mcts/node.h"
#include "mcts/params.h"
#include "mcts/stoppers/timemgr.h"
#include "neural/cache.h"
#include "neural/network.h"
#include "syzygy/syzygy.h"
#include "utils/logging.h"
#include "utils/mutex.h"
#include "utils/numa.h"

namespace lczero {

class Search {
 public:
  Search(const NodeTree& tree, Network* network,
         std::unique_ptr<UciResponder> uci_responder,
         const MoveList& searchmoves,
         std::chrono::steady_clock::time_point start_time,
         std::unique_ptr<SearchStopper> stopper, bool infinite,
         const OptionsDict& options, NNCache* cache,
         SyzygyTablebase* syzygy_tb);

  ~Search();

  // Starts worker threads and returns immediately.
  void StartThreads(size_t how_many);

  // Starts search with k threads and wait until it finishes.
  void RunBlocking(size_t threads);

  // Stops search. At the end bestmove will be returned. The function is not
  // blocking, so it returns before search is actually done.
  void Stop();
  // Stops search, but does not return bestmove. The function is not blocking.
  void Abort();
  // Blocks until all worker thread finish.
  void Wait();
  // Returns whether search is active. Workers check that to see whether another
  // search iteration is needed.
  bool IsSearchActive() const;

  // Returns best move, from the point of view of white player. And also ponder.
  // May or may not use temperature, according to the settings.
  std::pair<Move, Move> GetBestMove();

  // Returns the evaluation of the best move, WITHOUT temperature. This differs
  // from the above function; with temperature enabled, these two functions may
  // return results from different possible moves. If @move and @is_terminal are
  // not nullptr they are set to the best move and whether it leads to a
  // terminal node respectively.
  Eval GetBestEval(Move* move = nullptr, bool* is_terminal = nullptr) const;
  // Returns the total number of playouts in the search.
  std::int64_t GetTotalPlayouts() const;
  // Returns the search parameters.
  const SearchParams& GetParams() const { return params_; }

  // If called after GetBestMove, another call to GetBestMove will have results
  // from temperature having been applied again.
  void ResetBestMove();

  // Returns NN eval for a given node from cache, if that node is cached.
  NNCacheLock GetCachedNNEval(const Node* node) const;

 private:
  // Computes the best move, maybe with temperature (according to the settings).
  void EnsureBestMoveKnown();

  // Returns a child with most visits, with or without temperature.
  // NoTemperature is safe to use on non-extended nodes, while WithTemperature
  // accepts only nodes with at least 1 visited child.
  EdgeAndNode GetBestChildNoTemperature(Node* parent, int depth) const;
  std::vector<EdgeAndNode> GetBestChildrenNoTemperature(Node* parent, int count,
                                                        int depth) const;
  EdgeAndNode GetBestRootChildWithTemperature(float temperature) const;

  int64_t GetTimeSinceStart() const;
  int64_t GetTimeSinceFirstBatch() const;
  void MaybeTriggerStop(const IterationStats& stats, StoppersHints* hints);
  void MaybeOutputInfo();
  void SendUciInfo();  // Requires nodes_mutex_ to be held.
  // Sets stop to true and notifies watchdog thread.
  void FireStopInternal();

  void SendMovesStats() const;
  // Function which runs in a separate thread and watches for time and
  // uci `stop` command;
  void WatchdogThread();

  // Fills IterationStats with global (rather than per-thread) portion of search
  // statistics. Currently all stats there (in IterationStats) are global
  // though.
  void PopulateCommonIterationStats(IterationStats* stats);

  // Returns verbose information about given node, as vector of strings.
  // Node can only be root or ponder (depth 1).
  std::vector<std::string> GetVerboseStats(Node* node) const;

  // Returns the draw score at the root of the search. At odd depth pass true to
  // the value of @is_odd_depth to change the sign of the draw score.
  // Depth of a root node is 0 (even number).
  float GetDrawScore(bool is_odd_depth) const;

  // Ensure that all shared collisions are cancelled and clear them out.
  void CancelSharedCollisions();

  mutable Mutex counters_mutex_ ACQUIRED_AFTER(nodes_mutex_);
  // Tells all threads to stop.
  std::atomic<bool> stop_{false};
  // Condition variable used to watch stop_ variable.
  std::condition_variable watchdog_cv_;
  // Tells whether it's ok to respond bestmove when limits are reached.
  // If false (e.g. during ponder or `go infinite`) the search stops but nothing
  // is responded until `stop` uci command.
  bool ok_to_respond_bestmove_ GUARDED_BY(counters_mutex_) = true;
  // There is already one thread that responded bestmove, other threads
  // should not do that.
  bool bestmove_is_sent_ GUARDED_BY(counters_mutex_) = false;
  // Stored so that in the case of non-zero temperature GetBestMove() returns
  // consistent results.
  Move final_bestmove_ GUARDED_BY(counters_mutex_);
  Move final_pondermove_ GUARDED_BY(counters_mutex_);
  std::unique_ptr<SearchStopper> stopper_ GUARDED_BY(counters_mutex_);

  Mutex threads_mutex_;
  std::vector<std::thread> threads_ GUARDED_BY(threads_mutex_);

  Node* root_node_;
  NNCache* cache_;
  SyzygyTablebase* syzygy_tb_;
  // Fixed positions which happened before the search.
  const PositionHistory& played_history_;

  Network* const network_;
  const SearchParams params_;
  const MoveList searchmoves_;
  const std::chrono::steady_clock::time_point start_time_;
  int64_t initial_visits_;
  // root_is_in_dtz_ must be initialized before root_move_filter_.
  bool root_is_in_dtz_ = false;
  // tb_hits_ must be initialized before root_move_filter_.
  std::atomic<int> tb_hits_{0};
  const MoveList root_move_filter_;

  mutable SharedMutex nodes_mutex_;
  EdgeAndNode current_best_edge_ GUARDED_BY(nodes_mutex_);
  Edge* last_outputted_info_edge_ GUARDED_BY(nodes_mutex_) = nullptr;
  ThinkingInfo last_outputted_uci_info_ GUARDED_BY(nodes_mutex_);
  int64_t total_playouts_ GUARDED_BY(nodes_mutex_) = 0;
  int64_t total_batches_ GUARDED_BY(nodes_mutex_) = 0;
  // Maximum search depth = length of longest path taken in PickNodetoExtend.
  uint16_t max_depth_ GUARDED_BY(nodes_mutex_) = 0;
  // Cumulative depth of all paths taken in PickNodetoExtend.
  uint64_t cum_depth_ GUARDED_BY(nodes_mutex_) = 0;

  std::optional<std::chrono::steady_clock::time_point> nps_start_time_
      GUARDED_BY(counters_mutex_);

  std::atomic<int> pending_searchers_{0};
  std::atomic<int> backend_waiting_counter_{0};
  std::atomic<int> thread_count_{0};

  std::vector<std::pair<Node*, int>> shared_collisions_
      GUARDED_BY(nodes_mutex_);

  std::unique_ptr<UciResponder> uci_responder_;

  friend class SearchWorker;
};

// Single thread worker of the search engine.
// That used to be just a function Search::Worker(), but to parallelize it
// within one thread, have to split into stages.
class SearchWorker {
 public:
  SearchWorker(Search* search, const SearchParams& params, int id)
      : search_(search),
        history_(search_->played_history_),
        params_(params),
        moves_left_support_(search_->network_->GetCapabilities().moves_left !=
                            pblczero::NetworkFormat::MOVES_LEFT_NONE) {
    Numa::BindThread(id);
    for (int i = 0; i < params.GetTaskWorkersPerSearchWorker(); i++) {
      task_workspaces_.emplace_back();
      task_threads_.emplace_back([this, i]() {
        Numa::BindThread(i);
        this->RunTasks(i);
      });
    }
  }

  ~SearchWorker() {
    {
      task_count_.store(-1, std::memory_order_release);
      Mutex::Lock lock(picking_tasks_mutex_);
      exiting_ = true;
      task_added_.notify_all();
    }
    for (size_t i = 0; i < task_threads_.size(); i++) {
      task_threads_[i].join();
    }
  }

  // Runs iterations while needed.
  void RunBlocking() {
    LOGFILE << "Started search thread.";
    try {
      // A very early stop may arrive before this point, so the test is at the
      // end to ensure at least one iteration runs before exiting.
      do {
        ExecuteOneIteration();
      } while (search_->IsSearchActive());
    } catch (std::exception& e) {
      std::cerr << "Unhandled exception in worker thread: " << e.what()
                << std::endl;
      abort();
    }
  }

  // Does one full iteration of MCTS search:
  // 1. Initialize internal structures.
  // 2. Gather minibatch.
  // 3. Prefetch into cache.
  // 4. Run NN computation.
  // 5. Retrieve NN computations (and terminal values) into nodes.
  // 6. Propagate the new nodes' information to all their parents in the tree.
  // 7. Update the Search's status and progress information.
  void ExecuteOneIteration();

  // The same operations one by one:
  // 1. Initialize internal structures.
  // @computation is the computation to use on this iteration.
  void InitializeIteration(std::unique_ptr<NetworkComputation> computation);

  // 2. Gather minibatch.
  void GatherMinibatch();
  // Variant for multigather path.
  void GatherMinibatch2();

  // 2b. Copy collisions into shared_collisions_.
  void CollectCollisions();

  // 3. Prefetch into cache.
  void MaybePrefetchIntoCache();

  // 4. Run NN computation.
  void RunNNComputation();

  // 5. Retrieve NN computations (and terminal values) into nodes.
  void FetchMinibatchResults();

  // 6. Propagate the new nodes' information to all their parents in the tree.
  void DoBackupUpdate();

  // 7. Update the Search's status and progress information.
  void UpdateCounters();

 private:
  struct NodeToProcess {
    bool IsExtendable() const { return !is_collision && !node->IsTerminal(); }
    bool IsCollision() const { return is_collision; }
    bool CanEvalOutOfOrder() const {
      return is_cache_hit || node->IsTerminal();
    }

    // The node to extend.
    Node* node;
    // Value from NN's value head, or -1/0/1 for terminal nodes.
    float v;
    // Draw probability for NN's with WDL value head.
    float d;
    // Estimated remaining plies left.
    float m;
    int multivisit = 0;
    // If greater than multivisit, and other parameters don't imply a lower
    // limit, multivist could be increased to this value without additional
    // change in outcome of next selection.
    int maxvisit = 0;
    uint16_t depth;
    bool nn_queried = false;
    bool is_cache_hit = false;
    bool is_collision = false;
    int probability_transform = 0;

    // Details only populated in the multigather path.

    // Only populated for visits,
    std::vector<Move> moves_to_visit;

    // Details that are filled in as we go.
    uint64_t hash;
    NNCacheLock lock;
<<<<<<< HEAD
    PositionHistory history;
    mutable int last_idx = 0;
=======
    std::vector<uint16_t> probabilities_to_cache;
    InputPlanes input_planes;
>>>>>>> 7b1f5cfd
    bool ooo_completed = false;

    static NodeToProcess Collision(Node* node, uint16_t depth,
                                   int collision_count) {
      return NodeToProcess(node, depth, true, collision_count, 0);
    }
    static NodeToProcess Collision(Node* node, uint16_t depth,
                                   int collision_count, int max_count) {
      return NodeToProcess(node, depth, true, collision_count, max_count);
    }
    static NodeToProcess Visit(Node* node, uint16_t depth) {
      return NodeToProcess(node, depth, false, 1, 0);
    }

    // Methods to allow NodeToProcess to conform as a 'Computation'. Only safe
    // to call if is_cache_hit is true in the multigather path.

    float GetQVal(int) const { return lock->q; }

    float GetDVal(int) const { return lock->d; }

    float GetMVal(int) const { return lock->m; }

    uint16_t GetPVal(int, int move_ct) const { return lock->p[move_ct]; }

   private:
    NodeToProcess(Node* node, uint16_t depth, bool is_collision, int multivisit,
                  int max_count)
        : node(node),
          multivisit(multivisit),
          maxvisit(max_count),
          depth(depth),
          is_collision(is_collision) {}
  };

  // Holds per task worker scratch data
  struct TaskWorkspace {
    std::array<Node::Iterator, 256> cur_iters;
    std::vector<std::unique_ptr<std::array<int, 256>>> vtp_buffer;
    std::vector<std::unique_ptr<std::array<int, 256>>> visits_to_perform;
    std::vector<int> vtp_last_filled;
    std::vector<int> current_path;
    std::vector<Move> moves_to_path;
    PositionHistory history;
    TaskWorkspace() {
      vtp_buffer.reserve(30);
      visits_to_perform.reserve(30);
      vtp_last_filled.reserve(30);
      current_path.reserve(30);
      moves_to_path.reserve(30);
      history.Reserve(30);
    }
  };

  struct PickTask {
    enum PickTaskType { kGathering, kProcessing };
    PickTaskType task_type;

    // For task type gathering.
    Node* start;
    int base_depth;
    int collision_limit;
    std::vector<Move> moves_to_base;
    std::vector<NodeToProcess> results;

    // Task type post gather processing.
    int start_idx;
    int end_idx;

    bool complete = false;

    PickTask(Node* node, uint16_t depth, const std::vector<Move>& base_moves,
             int collision_limit)
        : task_type(kGathering),
          start(node),
          base_depth(depth),
          collision_limit(collision_limit),
          moves_to_base(base_moves) {}
    PickTask(int start_idx, int end_idx)
        : task_type(kProcessing), start_idx(start_idx), end_idx(end_idx) {}
  };

  NodeToProcess PickNodeToExtend(int collision_limit);
  void ExtendNode(Node* node, int depth);
  bool AddNodeToComputation(Node* node, bool add_if_cached, int* transform_out);
  int PrefetchIntoCache(Node* node, int budget, bool is_odd_depth);
  void DoBackupUpdateSingleNode(const NodeToProcess& node_to_process);
  // Returns whether a node's bounds were set based on its children.
  bool MaybeSetBounds(Node* p, float m, int* n_to_fix, float* v_delta,
                      float* d_delta, float* m_delta) const;
  void PickNodesToExtend(int collision_limit);
  void PickNodesToExtendTask(Node* starting_point, int collision_limit,
                             int base_depth,
                             const std::vector<Move>& moves_to_base,
                             std::vector<NodeToProcess>* receiver,
                             TaskWorkspace* workspace);
  void EnsureNodeTwoFoldCorrectForDepth(Node* node, int depth);
  void ProcessPickedTask(int batch_start, int batch_end,
                         TaskWorkspace* workspace);
  void ExtendNode(Node* node, int depth, const std::vector<Move>& moves_to_add,
                  PositionHistory* history);
  template <typename Computation>
  void FetchSingleNodeResult(NodeToProcess* node_to_process,
                             const Computation& computation,
                             int idx_in_computation);
  void RunTasks(int tid);
  void ResetTasks();
  // Returns how many tasks there were.
  int WaitForTasks();

  Search* const search_;
  // List of nodes to process.
  std::vector<NodeToProcess> minibatch_;
  std::unique_ptr<CachingComputation> computation_;
  // History is reset and extended by PickNodeToExtend().
  PositionHistory history_;
  int number_out_of_order_ = 0;
  const SearchParams& params_;
  std::unique_ptr<Node> precached_node_;
  const bool moves_left_support_;
  IterationStats iteration_stats_;
  StoppersHints latest_time_manager_hints_;

  // Multigather task related fields.

  Mutex picking_tasks_mutex_;
  std::vector<PickTask> picking_tasks_;
  std::atomic<int> task_count_ = -1;
  std::atomic<int> task_taking_started_ = 0;
  std::atomic<int> tasks_taken_ = 0;
  std::atomic<int> completed_tasks_ = 0;
  std::condition_variable task_added_;
  std::vector<std::thread> task_threads_;
  std::vector<TaskWorkspace> task_workspaces_;
  TaskWorkspace main_workspace_;
  bool exiting_ = false;
};

}  // namespace lczero<|MERGE_RESOLUTION|>--- conflicted
+++ resolved
@@ -326,13 +326,7 @@
     // Details that are filled in as we go.
     uint64_t hash;
     NNCacheLock lock;
-<<<<<<< HEAD
     PositionHistory history;
-    mutable int last_idx = 0;
-=======
-    std::vector<uint16_t> probabilities_to_cache;
-    InputPlanes input_planes;
->>>>>>> 7b1f5cfd
     bool ooo_completed = false;
 
     static NodeToProcess Collision(Node* node, uint16_t depth,
