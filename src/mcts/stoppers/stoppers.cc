--- conflicted
+++ resolved
@@ -97,11 +97,7 @@
     sizeof(Node) + sizeof(LowNode) + sizeof(TranspositionTable::slot_type) +
     MemoryWatchingStopper::kAvgMovesPerPosition * sizeof(Edge);
 const size_t kAvgCacheItemSize =
-<<<<<<< HEAD
     NNCache::GetItemStructSize() + sizeof(CachedNNRequest) +
-=======
-    NNCache::GetItemStructSize() + sizeof(CachedNNRequest) + sizeof(NNEval) +
->>>>>>> 14421391
     sizeof(Edge) * MemoryWatchingStopper::kAvgMovesPerPosition;
 }  // namespace
 
