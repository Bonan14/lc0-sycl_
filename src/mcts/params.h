/*
  This file is part of Leela Chess Zero.
  Copyright (C) 2018-2019 The LCZero Authors

  Leela Chess is free software: you can redistribute it and/or modify
  it under the terms of the GNU General Public License as published by
  the Free Software Foundation, either version 3 of the License, or
  (at your option) any later version.

  Leela Chess is distributed in the hope that it will be useful,
  but WITHOUT ANY WARRANTY; without even the implied warranty of
  MERCHANTABILITY or FITNESS FOR A PARTICULAR PURPOSE.  See the
  GNU General Public License for more details.

  You should have received a copy of the GNU General Public License
  along with Leela Chess.  If not, see <http://www.gnu.org/licenses/>.

  Additional permission under GNU GPL version 3 section 7

  If you modify this Program, or any covered work, by linking or
  combining it with NVIDIA Corporation's libraries from the NVIDIA CUDA
  Toolkit and the NVIDIA CUDA Deep Neural Network library (or a
  modified version of those libraries), containing parts covered by the
  terms of the respective license agreement, the licensors of this
  Program grant you additional permission to convey the resulting work.
*/

#pragma once

#include "neural/encoder.h"
#include "utils/optionsdict.h"
#include "utils/optionsparser.h"

namespace lczero {

class SearchParams {
 public:
  SearchParams(const OptionsDict& options);
  SearchParams(const SearchParams&) = delete;

  // Populates UciOptions with search parameters.
  static void Populate(OptionsParser* options);

  // Parameter getters.
  int GetMiniBatchSize() const { return kMiniBatchSize; }
  int GetMaxPrefetchBatch() const {
    return options_.Get<int>(kMaxPrefetchBatchId.GetId());
  }
  bool GetLogitQ() const { return kLogitQ; }
  float GetCpuct() const { return kCpuct; }
  float GetCpuctBase() const { return kCpuctBase; }
  float GetCpuctFactor() const { return kCpuctFactor; }
  float GetTemperature() const {
    return options_.Get<float>(kTemperatureId.GetId());
  }
  float GetTemperatureVisitOffset() const {
    return options_.Get<float>(kTemperatureVisitOffsetId.GetId());
  }
  int GetTempDecayMoves() const {
    return options_.Get<int>(kTempDecayMovesId.GetId());
  }
  int GetTemperatureCutoffMove() const {
    return options_.Get<int>(kTemperatureCutoffMoveId.GetId());
  }
  float GetTemperatureEndgame() const {
    return options_.Get<float>(kTemperatureEndgameId.GetId());
  }
  float GetTemperatureWinpctCutoff() const {
    return options_.Get<float>(kTemperatureWinpctCutoffId.GetId());
  }

  float GetNoiseEpsilon() const { return kNoiseEpsilon; }
  float GetNoiseAlpha() const { return kNoiseAlpha; }
  bool GetVerboseStats() const {
    return options_.Get<bool>(kVerboseStatsId.GetId());
  }
  bool GetLogLiveStats() const {
    return options_.Get<bool>(kLogLiveStatsId.GetId());
  }
  bool GetFpuAbsolute(bool at_root) const {
    return at_root ? kFpuAbsoluteAtRoot : kFpuAbsolute;
  }
  float GetFpuValue(bool at_root) const {
    return at_root ? kFpuValueAtRoot : kFpuValue;
  }
  int GetCacheHistoryLength() const { return kCacheHistoryLength; }
  float GetPolicySoftmaxTemp() const { return kPolicySoftmaxTemp; }
  float GetShortSightedness() const { return kShortSightedness; }
  int GetMaxCollisionEvents() const { return kMaxCollisionEvents; }
  int GetMaxCollisionVisitsId() const { return kMaxCollisionVisits; }
  bool GetOutOfOrderEval() const { return kOutOfOrderEval; }
  bool GetStickyEndgames() const { return kStickyEndgames; }
  bool GetSyzygyFastPlay() const { return kSyzygyFastPlay; }
  int GetMultiPv() const { return options_.Get<int>(kMultiPvId.GetId()); }
  bool GetPerPvCounters() const {
    return options_.Get<bool>(kPerPvCountersId.GetId());
  }
  std::string GetScoreType() const {
    return options_.Get<std::string>(kScoreTypeId.GetId());
  }
  FillEmptyHistory GetHistoryFill() const { return kHistoryFill; }
<<<<<<< HEAD
  int GetKLDGainAverageInterval() const {
    return options_.Get<int>(kKLDGainAverageInterval.GetId());
  }
  float GetMinimumKLDGainPerNode() const {
    return options_.Get<float>(kMinimumKLDGainPerNode.GetId());
  }
  float GetMovesLeftFactor() const { return kMovesLeftFactor; }
  float GetMovesLeftThreshold() const { return kMovesLeftThreshold; }
  float GetMovesLeftScale() const { return kMovesLeftScale; }
  bool GetUseMovesLeft() const { return kUseMovesLeft; }
=======
>>>>>>> aa08e963

  // Search parameter IDs.
  static const OptionId kMiniBatchSizeId;
  static const OptionId kMaxPrefetchBatchId;
  static const OptionId kLogitQId;
  static const OptionId kCpuctId;
  static const OptionId kCpuctBaseId;
  static const OptionId kCpuctFactorId;
  static const OptionId kTemperatureId;
  static const OptionId kTempDecayMovesId;
  static const OptionId kTemperatureCutoffMoveId;
  static const OptionId kTemperatureEndgameId;
  static const OptionId kTemperatureWinpctCutoffId;
  static const OptionId kTemperatureVisitOffsetId;
  static const OptionId kNoiseId;
  static const OptionId kNoiseEpsilonId;
  static const OptionId kNoiseAlphaId;
  static const OptionId kVerboseStatsId;
  static const OptionId kLogLiveStatsId;
  static const OptionId kFpuStrategyId;
  static const OptionId kFpuValueId;
  static const OptionId kFpuStrategyAtRootId;
  static const OptionId kFpuValueAtRootId;
  static const OptionId kCacheHistoryLengthId;
  static const OptionId kPolicySoftmaxTempId;
  static const OptionId kMaxCollisionEventsId;
  static const OptionId kMaxCollisionVisitsId;
  static const OptionId kOutOfOrderEvalId;
  static const OptionId kStickyEndgamesId;
  static const OptionId kSyzygyFastPlayId;
  static const OptionId kMultiPvId;
  static const OptionId kPerPvCountersId;
  static const OptionId kScoreTypeId;
  static const OptionId kHistoryFillId;
<<<<<<< HEAD
  static const OptionId kMinimumKLDGainPerNode;
  static const OptionId kKLDGainAverageInterval;
  static const OptionId kMovesLeftFactorId;
  static const OptionId kMovesLeftThresholdId;
  static const OptionId kMovesLeftScaleId;
  static const OptionId kUseMovesLeftId;
=======
  static const OptionId kShortSightednessId;
>>>>>>> aa08e963

 private:
  const OptionsDict& options_;
  // Cached parameter values. Values have to be cached if either:
  // 1. Parameter is accessed often and has to be cached for performance
  // reasons.
  // 2. Parameter has to stay the say during the search.
  // TODO(crem) Some of those parameters can be converted to be dynamic after
  //            trivial search optimiations.
  const bool kLogitQ;
  const float kCpuct;
  const float kCpuctBase;
  const float kCpuctFactor;
  const float kNoiseEpsilon;
  const float kNoiseAlpha;
  const bool kFpuAbsolute;
  const float kFpuValue;
  const bool kFpuAbsoluteAtRoot;
  const float kFpuValueAtRoot;
  const int kCacheHistoryLength;
  const float kPolicySoftmaxTemp;
  const int kMaxCollisionEvents;
  const int kMaxCollisionVisits;
  const bool kOutOfOrderEval;
  const bool kStickyEndgames;
  const bool kSyzygyFastPlay;
  const FillEmptyHistory kHistoryFill;
  const int kMiniBatchSize;
<<<<<<< HEAD
  const float kMovesLeftFactor;
  const float kMovesLeftThreshold;
  const float kMovesLeftScale;
  const bool kUseMovesLeft;
=======
  const float kShortSightedness;
>>>>>>> aa08e963
};

}  // namespace lczero<|MERGE_RESOLUTION|>--- conflicted
+++ resolved
@@ -99,19 +99,10 @@
     return options_.Get<std::string>(kScoreTypeId.GetId());
   }
   FillEmptyHistory GetHistoryFill() const { return kHistoryFill; }
-<<<<<<< HEAD
-  int GetKLDGainAverageInterval() const {
-    return options_.Get<int>(kKLDGainAverageInterval.GetId());
-  }
-  float GetMinimumKLDGainPerNode() const {
-    return options_.Get<float>(kMinimumKLDGainPerNode.GetId());
-  }
   float GetMovesLeftFactor() const { return kMovesLeftFactor; }
   float GetMovesLeftThreshold() const { return kMovesLeftThreshold; }
   float GetMovesLeftScale() const { return kMovesLeftScale; }
   bool GetUseMovesLeft() const { return kUseMovesLeft; }
-=======
->>>>>>> aa08e963
 
   // Search parameter IDs.
   static const OptionId kMiniBatchSizeId;
@@ -146,16 +137,11 @@
   static const OptionId kPerPvCountersId;
   static const OptionId kScoreTypeId;
   static const OptionId kHistoryFillId;
-<<<<<<< HEAD
-  static const OptionId kMinimumKLDGainPerNode;
-  static const OptionId kKLDGainAverageInterval;
   static const OptionId kMovesLeftFactorId;
   static const OptionId kMovesLeftThresholdId;
   static const OptionId kMovesLeftScaleId;
   static const OptionId kUseMovesLeftId;
-=======
   static const OptionId kShortSightednessId;
->>>>>>> aa08e963
 
  private:
   const OptionsDict& options_;
@@ -184,14 +170,11 @@
   const bool kSyzygyFastPlay;
   const FillEmptyHistory kHistoryFill;
   const int kMiniBatchSize;
-<<<<<<< HEAD
   const float kMovesLeftFactor;
   const float kMovesLeftThreshold;
   const float kMovesLeftScale;
   const bool kUseMovesLeft;
-=======
   const float kShortSightedness;
->>>>>>> aa08e963
 };
 
 }  // namespace lczero