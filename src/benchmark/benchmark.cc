--- conflicted
+++ resolved
@@ -108,13 +108,8 @@
           std::make_unique<CallbackUciResponder>(
               std::bind(&Benchmark::OnBestMove, this, std::placeholders::_1),
               std::bind(&Benchmark::OnInfo, this, std::placeholders::_1)),
-<<<<<<< HEAD
-          MoveList(), start, std::move(stopper), false, option_dict, &cache,
-          &tt, nullptr);
-=======
           MoveList(), start, std::move(stopper), false, false, option_dict,
-          &cache, nullptr);
->>>>>>> 208e7185
+          &cache, &tt, nullptr);
       search->StartThreads(option_dict.Get<int>(kThreadsOptionId));
       search->Wait();
       const auto end = std::chrono::steady_clock::now();
