/*
  This file is part of Leela Chess Zero.
  Copyright (C) 2021 The LCZero Authors

  Leela Chess is free software: you can redistribute it and/or modify
  it under the terms of the GNU General Public License as published by
  the Free Software Foundation, either version 3 of the License, or
  (at your option) any later version.

  Leela Chess is distributed in the hope that it will be useful,
  but WITHOUT ANY WARRANTY; without even the implied warranty of
  MERCHANTABILITY or FITNESS FOR A PARTICULAR PURPOSE.  See the
  GNU General Public License for more details.

  You should have received a copy of the GNU General Public License
  along with Leela Chess.  If not, see <http://www.gnu.org/licenses/>.

  Additional permission under GNU GPL version 3 section 7

  If you modify this Program, or any covered work, by linking or
  combining it with NVIDIA Corporation's libraries from the NVIDIA CUDA
  Toolkit and the NVIDIA CUDA Deep Neural Network library (or a
  modified version of those libraries), containing parts covered by the
  terms of the respective license agreement, the licensors of this
  Program grant you additional permission to convey the resulting work.
*/

#pragma once

#include <string>

#include "neural/onnx/onnx.pb.h"
#include "proto/net.pb.h"

namespace lczero {

// Options to use when converting "old" weights to ONNX weights format.
struct WeightsToOnnxConverterOptions {
  enum class DataType { kFloat32, kFloat16, kBFloat16 };
  DataType data_type = DataType::kFloat32;
  std::string input_planes_name = "/input/planes";
  std::string output_policy_head = "/output/policy";
  std::string output_wdl = "/output/wdl";
  std::string output_value = "/output/value";
  std::string output_mlh = "/output/mlh";
  int batch_size = -1;
  int opset = 17;
<<<<<<< HEAD
  bool alt_mish = false;
  bool alt_ln = false;
=======
  bool alt_mish = false;       // Use "Mish" approximation (fp32 only).
  bool alt_layernorm = false;  // Discrete "LayerNormalization" implementation.
  bool relax_op_types = true;  // Use data_type even if unsuported by operator.
  bool no_shape = false;       // Avoid use of "Shape" operator.
  std::string policy_head = "vanilla";
  std::string value_head = "winner";

  static DataType StringToDataType(const std::string&);
>>>>>>> 08b41c4e
};

// Converts "classical" weights file to weights file with embedded ONNX model.
pblczero::Net ConvertWeightsToOnnx(const pblczero::Net&,
                                   const WeightsToOnnxConverterOptions&);

}  // namespace lczero<|MERGE_RESOLUTION|>--- conflicted
+++ resolved
@@ -45,10 +45,6 @@
   std::string output_mlh = "/output/mlh";
   int batch_size = -1;
   int opset = 17;
-<<<<<<< HEAD
-  bool alt_mish = false;
-  bool alt_ln = false;
-=======
   bool alt_mish = false;       // Use "Mish" approximation (fp32 only).
   bool alt_layernorm = false;  // Discrete "LayerNormalization" implementation.
   bool relax_op_types = true;  // Use data_type even if unsuported by operator.
@@ -57,7 +53,6 @@
   std::string value_head = "winner";
 
   static DataType StringToDataType(const std::string&);
->>>>>>> 08b41c4e
 };
 
 // Converts "classical" weights file to weights file with embedded ONNX model.
