--- conflicted
+++ resolved
@@ -66,11 +66,6 @@
                   const std::string& input2);
   std::string Add(const std::string& name, const std::string& input1,
                   const OnnxConst& input2);
-<<<<<<< HEAD
-  std::string Sub(const std::string& name, const OnnxConst& input1,
-                  const std::string& input2);
-=======
->>>>>>> 08b41c4e
   std::string GlobalAveragePool(const std::string& name,
                                 const std::string& input);
   std::string Squeeze(const std::string& name, const std::string& input,
@@ -127,13 +122,10 @@
   std::string Mish(const std::string& name, const std::string& input);
   std::string Sqrt(const std::string& name, const std::string& input);
   std::string Reciprocal(const std::string& name, const std::string& input);
-<<<<<<< HEAD
-=======
   std::string Cast(const std::string& name, const std::string& input,
                    pblczero::TensorProto::DataType type);
   std::string ReduceMean(const std::string& name, const std::string& input,
                          std::initializer_list<int> axes, bool keepdims = true);
->>>>>>> 08b41c4e
   // Returns ONNX model as protobuf.
   const pblczero::ModelProto& as_proto() const { return model_; }
   // Returns serialized model.
