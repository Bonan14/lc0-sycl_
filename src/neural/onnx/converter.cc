--- conflicted
+++ resolved
@@ -226,14 +226,7 @@
           Float16OnnxConst({FP32toFP16(in)}, {}));
     case WeightsToOnnxConverterOptions::DataType::kBFloat16:
       return std::make_unique<BFloat16OnnxConst>(
-<<<<<<< HEAD
           BFloat16OnnxConst({FP32toBF16(in)}, {}));
-    case WeightsToOnnxConverterOptions::DataType::kFloat8E5M2:
-      return std::make_unique<Float8E5M2OnnxConst>(
-          Float8E5M2OnnxConst({FP32toFP8E5M2(in)}, {}));
-=======
-          BFloat16OnnxConst({FP32toBF16(in)}, {1}));
->>>>>>> 51f93b7c
   }
   throw Exception("Data type " +
                   std::to_string(static_cast<int>(options_.data_type)) +
