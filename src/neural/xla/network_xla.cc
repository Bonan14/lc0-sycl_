/*
  This file is part of Leela Chess Zero.
  Copyright (C) 2024 The LCZero Authors

  Leela Chess is free software: you can redistribute it and/or modify
  it under the terms of the GNU General Public License as published by
  the Free Software Foundation, either version 3 of the License, or
  (at your option) any later version.

  Leela Chess is distributed in the hope that it will be useful,
  but WITHOUT ANY WARRANTY; without even the implied warranty of
  MERCHANTABILITY or FITNESS FOR A PARTICULAR PURPOSE.  See the
  GNU General Public License for more details.

  You should have received a copy of the GNU General Public License
  along with Leela Chess.  If not, see <http://www.gnu.org/licenses/>.

  Additional permission under GNU GPL version 3 section 7

  If you modify this Program, or any covered work, by linking or
  combining it with NVIDIA Corporation's libraries from the NVIDIA CUDA
  Toolkit and the NVIDIA CUDA Deep Neural Network library (or a
  modified version of those libraries), containing parts covered by the
  terms of the respective license agreement, the licensors of this
  Program grant you additional permission to convey the resulting work.
*/

#include <cassert>

#include "neural/factory.h"
#include "neural/network.h"
#include "neural/onnx/converter.h"
#include "neural/xla/onnx2hlo.h"
#include "neural/xla/xla_runner.h"
#include "utils/bititer.h"

namespace lczero {
namespace {

class XlaNetwork;
class XlaComputation : public NetworkComputation {
 public:
  XlaComputation(const XlaNetwork* network);
  void AddInput(InputPlanes&& input) override;
  int GetBatchSize() const override;
  void ComputeBlocking() override;
  float GetQVal(int sample) const override;
  float GetDVal(int sample) const override;
  float GetPVal(int sample, int move_id) const override;
  float GetMVal(int sample) const override;

 private:
  const XlaNetwork* network_;
  XlaMutableTensor input_tensor_;
  std::vector<std::unique_ptr<XlaMutableTensor>> outputs_;
};

// Indices of various heads in the HLO output.
struct XlaNetworkOptions {
  struct IOInfo {
    size_t idx;
    pblczero::XlaShapeProto::Type type;
  };
  std::optional<IOInfo> input;
  std::optional<IOInfo> output_value;
  std::optional<IOInfo> output_wdl;
  std::optional<IOInfo> output_policy;
  std::optional<IOInfo> output_mlh;
};

class XlaNetwork : public Network {
 public:
  XlaNetwork(std::unique_ptr<XlaRunner> runner,
             const XlaNetworkOptions& options,
             const pblczero::NetworkFormat& format);

  const NetworkCapabilities& GetCapabilities() const override {
    return capabilities_;
  }
  std::unique_ptr<NetworkComputation> NewComputation() override {
    return std::make_unique<XlaComputation>(this);
  }
  int GetMiniBatchSize() const override {
    // 32 is the default prefetch size, subtract it so that backend doesn't
    // crash.
    // TODO make it better when we have a proper way to query the batch size.
    return runner_->GetMaxBatchSize() - 32;
  }

 private:
  std::unique_ptr<XlaRunner> runner_;
  XlaNetworkOptions options_;
  NetworkCapabilities capabilities_;

  friend class XlaComputation;
};

XlaComputation::XlaComputation(const XlaNetwork* network)
    : network_(network),
      input_tensor_(
          pblczero::XlaShapeProto::F32,
          std::vector<int64_t>{0, kInputPlanes, 8, 8},
          XlaMutableTensor::GetBufferSize(
              pblczero::XlaShapeProto::F32,
              std::vector<int64_t>{
                  static_cast<int64_t>(network->runner_->GetMaxBatchSize()),
                  kInputPlanes, 8, 8})) {}

void XlaComputation::AddInput(InputPlanes&& input) {
  auto new_shape = input_tensor_.shape();
  float* ptr = static_cast<float*>(input_tensor_.mutable_data()) +
               new_shape[0] * 8 * 8 * kInputPlanes;
  ++new_shape[0];
  input_tensor_.Reshape(new_shape);
  memset(ptr, 0, 8 * 8 * kInputPlanes * sizeof(float));
  for (const auto& plane : input) {
    for (auto bit : IterateBits(plane.mask)) ptr[bit] = plane.value;
    ptr += 8 * 8;
  }
}

float XlaComputation::GetQVal(int sample) const {
  if (network_->options_.output_wdl) {
    const float* data = reinterpret_cast<const float*>(
        outputs_[network_->options_.output_wdl->idx]->data());
    return data[sample * 3 + 0] - data[sample * 3 + 2];
  } else {
    const float* data = reinterpret_cast<const float*>(
        outputs_[network_->options_.output_value->idx]->data());
    return data[sample];
  }
}

float XlaComputation::GetDVal(int sample) const {
  if (network_->options_.output_wdl) {
    const float* data = reinterpret_cast<const float*>(
        outputs_[network_->options_.output_wdl->idx]->data());
    return data[sample * 3 + 1];
  }
  return 0.0f;
}

float XlaComputation::GetPVal(int sample, int move_id) const {
  const float* data = reinterpret_cast<const float*>(
      outputs_[network_->options_.output_policy->idx]->data());
  return data[sample * 1858 + move_id];
}

float XlaComputation::GetMVal(int sample) const {
  if (network_->options_.output_mlh) {
    const float* data = reinterpret_cast<const float*>(
        outputs_[network_->options_.output_mlh->idx]->data());
    return data[sample];
  }
  return 0.0f;
}

int XlaComputation::GetBatchSize() const { return input_tensor_.shape()[0]; }

void XlaComputation::ComputeBlocking() {
  input_tensor_.Cast(network_->options_.input->type);
  outputs_ = network_->runner_->ExecuteBlocking({&input_tensor_});
  for (const auto& output :
       {network_->options_.output_value, network_->options_.output_wdl,
        network_->options_.output_policy, network_->options_.output_mlh}) {
    if (output) {
      outputs_[output->idx]->Cast(pblczero::XlaShapeProto::F32);
    }
  }
}

XlaNetwork::XlaNetwork(std::unique_ptr<XlaRunner> runner,
                       const XlaNetworkOptions& options,
                       const pblczero::NetworkFormat& format)
    : runner_(std::move(runner)),
      options_(options),
      capabilities_{format.input(), format.output(), format.moves_left()} {}

// Converts ONNX model to HLO (for various batch sizes) and adds them to the
// XlaRunner.
XlaNetworkOptions FillXlaRunnerFromOnnx(
    const pblczero::OnnxModel& onnx_model, XlaRunner* runner,
    size_t max_batch_size, size_t steps,
    std::optional<pblczero::XlaShapeProto::Type> io_type) {
  pblczero::ModelProto onnx;
  onnx.ParseFromString(onnx_model.model());

  using IOInfo = XlaNetworkOptions::IOInfo;
  std::unordered_map<std::string, IOInfo> constant_to_parameter_idx;
  std::unordered_map<std::string, IOInfo> input_to_parameter_idx;
  std::unordered_map<std::string, IOInfo> output_to_parameter_idx;

  auto add_tensors = [](const std::vector<Onnx2HloResult::NamedTensor>& tensors,
                        std::unordered_map<std::string, IOInfo>& map) {
    for (const auto& tensor : tensors) {
      auto iter = map.find(tensor.name);
      if (iter == map.end()) {
        map.emplace(tensor.name,
                    IOInfo{tensor.param_idx, tensor.shape.element_type()});
      } else if (iter->second.idx != tensor.param_idx) {
        throw Exception("Inconsistent index for " + tensor.name);
      } else if (iter->second.type != tensor.shape.element_type()) {
        throw Exception("Inconsistent type for " + tensor.name);
      }
    }
  };

  Onnx2HloOptions onnx2hlo_options{};
  if (onnx_model.has_output_value()) {
    onnx2hlo_options.outputs_override.emplace_back(onnx_model.output_value());
  }
  if (onnx_model.has_output_wdl()) {
    onnx2hlo_options.outputs_override.emplace_back(onnx_model.output_wdl());
  }
  if (onnx_model.has_output_policy()) {
    onnx2hlo_options.outputs_override.emplace_back(onnx_model.output_policy());
  }
  if (onnx_model.has_output_mlh()) {
    onnx2hlo_options.outputs_override.emplace_back(onnx_model.output_mlh());
  }
  onnx2hlo_options.io_type = io_type;

  for (size_t i = 0; i < steps; ++i) {
    size_t batch_size = max_batch_size * (i + 1) / steps;
    CERR << "Building HLO for batch size " << batch_size << "...";
    auto conversion = ConvertOnnxToHlo(onnx, batch_size, onnx2hlo_options);
    add_tensors(conversion.constants, constant_to_parameter_idx);
    add_tensors(conversion.inputs, input_to_parameter_idx);
    add_tensors(conversion.outputs, output_to_parameter_idx);
    runner->AddModule(batch_size, conversion.hlo_module);
  }

  std::vector<std::unique_ptr<XlaTensor>> constants;
  constants.resize(constant_to_parameter_idx.size() +
                   input_to_parameter_idx.size());
  for (const auto& initializer : onnx.graph().initializer()) {
    auto iter = constant_to_parameter_idx.find(std::string(initializer.name()));
    if (iter == constant_to_parameter_idx.end()) continue;
    auto io_info = iter->second;
    assert(io_info.idx < constants.size());
    constants[io_info.idx] = OnnxTensorToXlaTensor(initializer);
  }

  CERR << "Transferring constants...";
  runner->SetFrozenInputs(std::move(constants));
  CERR << "Done.";

  XlaNetworkOptions options;
  if (input_to_parameter_idx.size() != 1 ||
      input_to_parameter_idx.begin()->first != onnx_model.input_planes()) {
    throw Exception("Expected a single input named " +
                    std::string(onnx_model.input_planes()));
  }
  options.input = input_to_parameter_idx.begin()->second;
  if (onnx_model.has_output_value()) {
    options.output_value =
        output_to_parameter_idx.at(std::string(onnx_model.output_value()));
  }
  if (onnx_model.has_output_wdl()) {
    options.output_wdl =
        output_to_parameter_idx.at(std::string(onnx_model.output_wdl()));
  }
  if (onnx_model.has_output_policy()) {
    options.output_policy =
        output_to_parameter_idx.at(std::string(onnx_model.output_policy()));
  }
  if (onnx_model.has_output_mlh()) {
    options.output_mlh =
        output_to_parameter_idx.at(std::string(onnx_model.output_mlh()));
  }
  return options;
}

// Makes an XLA network. First converts the weights to ONNX, and then calls
// FillXlaRunnerFromOnnx to convert them further to HLO and them compile them.
std::unique_ptr<Network> MakeXlaNetwork(const std::optional<WeightsFile>& w,
                                        const OptionsDict& opts) {
  if (!w) throw Exception("The XLA backend requires a network file.");
  int device = opts.GetOrDefault<int>("device", 0);
  // Note: if the plugin_path does NOT contain a slash, it's looked up in the
  // LD_LIBRARY_PATH (and a few other system defined places). If it does
  // contain a slash, it's looked up at the exact relative or absolute path.
  auto runner = std::make_unique<XlaRunner>(
      opts.GetOrDefault<std::string>("plugin_path",
                                     "./pjrt_c_api_gpu_plugin.so")
          .c_str(),
      device);
  int max_batch_size = opts.GetOrDefault<int>("max_batch", 512);
  int steps = opts.GetOrDefault<int>("steps", 16);

  XlaNetworkOptions options;
  std::optional<pblczero::XlaShapeProto::Type> io_type;
  if (opts.Exists<std::string>("io_datatype")) {
    io_type = StringToXlaType(opts.Get<std::string>("io_datatype"));
  }
  if (w->has_onnx_model()) {
    options = FillXlaRunnerFromOnnx(w->onnx_model(), runner.get(),
                                    max_batch_size, steps, io_type);
  } else {
    CERR << "Converting weights to ONNX first.";
    WeightsToOnnxConverterOptions onnx_converter_options;
    onnx_converter_options.data_type =
        WeightsToOnnxConverterOptions::StringToDataType(
            opts.GetOrDefault<std::string>("datatype", "f32"));
<<<<<<< HEAD
    onnx_converter_options.opset = opts.GetOrDefault<int>("opset", 18);
    onnx_converter_options.alt_mish =
        opts.GetOrDefault<bool>("alt_mish", false);
    onnx_converter_options.alt_layernorm =
        opts.GetOrDefault<bool>("alt_layernorm", false);
=======
    onnx_converter_options.opset = 22;  // For full onnx bfloat16 support.
>>>>>>> cab63953
    auto converted = ConvertWeightsToOnnx(*w, onnx_converter_options);
    options = FillXlaRunnerFromOnnx(converted.onnx_model(), runner.get(),
                                    max_batch_size, steps, io_type);
  }

  return std::make_unique<XlaNetwork>(std::move(runner), options,
                                      w->format().network_format());
}

REGISTER_NETWORK("xla", MakeXlaNetwork, 34)

}  // namespace
}  // namespace lczero<|MERGE_RESOLUTION|>--- conflicted
+++ resolved
@@ -302,15 +302,11 @@
     onnx_converter_options.data_type =
         WeightsToOnnxConverterOptions::StringToDataType(
             opts.GetOrDefault<std::string>("datatype", "f32"));
-<<<<<<< HEAD
-    onnx_converter_options.opset = opts.GetOrDefault<int>("opset", 18);
+    onnx_converter_options.opset = opts.GetOrDefault<int>("opset", 22);
     onnx_converter_options.alt_mish =
         opts.GetOrDefault<bool>("alt_mish", false);
     onnx_converter_options.alt_layernorm =
         opts.GetOrDefault<bool>("alt_layernorm", false);
-=======
-    onnx_converter_options.opset = 22;  // For full onnx bfloat16 support.
->>>>>>> cab63953
     auto converted = ConvertWeightsToOnnx(*w, onnx_converter_options);
     options = FillXlaRunnerFromOnnx(converted.onnx_model(), runner.get(),
                                     max_batch_size, steps, io_type);
