--- conflicted
+++ resolved
@@ -323,14 +323,8 @@
         ispc_extra_args += ['--pic']
         outputnames = [ '@BASENAME@.o']
         if not ispc_native_only
-<<<<<<< HEAD
           outputnames += ['@BASENAME@_sse2.o', '@BASENAME@_sse4.o', 
                           '@BASENAME@_avx.o', '@BASENAME@_avx2.o' ]
-=======
-          outputnames += ['@BASENAME@_sse2.o', '@BASENAME@_sse4.o',
-                          '@BASENAME@_avx.o', '@BASENAME@_avx2.o',
-                          '@BASENAME@_avx512knl.o', '@BASENAME@_avx512skx.o' ]
->>>>>>> a0d9cce0
         endif
       endif
       if ispc_native_only
